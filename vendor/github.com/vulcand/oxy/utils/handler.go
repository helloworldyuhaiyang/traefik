package utils

import (
	"context"
	"io"
	"net"
	"net/http"

	log "github.com/sirupsen/logrus"
)

<<<<<<< HEAD
=======
// StatusClientClosedRequest non-standard HTTP status code for client disconnection
const StatusClientClosedRequest = 499

// StatusClientClosedRequestText non-standard HTTP status for client disconnection
const StatusClientClosedRequestText = "Client Closed Request"

>>>>>>> 27e4a8a2
// ErrorHandler error handler
type ErrorHandler interface {
	ServeHTTP(w http.ResponseWriter, req *http.Request, err error)
}

// DefaultHandler default error handler
var DefaultHandler ErrorHandler = &StdHandler{}

// StdHandler Standard error handler
type StdHandler struct{}

func (e *StdHandler) ServeHTTP(w http.ResponseWriter, req *http.Request, err error) {
	statusCode := http.StatusInternalServerError

	if e, ok := err.(net.Error); ok {
		if e.Timeout() {
			statusCode = http.StatusGatewayTimeout
		} else {
			statusCode = http.StatusBadGateway
		}
	} else if err == io.EOF {
		statusCode = http.StatusBadGateway
	} else if err == context.Canceled {
		statusCode = StatusClientClosedRequest
	}

	w.WriteHeader(statusCode)
<<<<<<< HEAD
	w.Write([]byte(http.StatusText(statusCode)))
	log.Debugf("'%d %s' caused by: %v", statusCode, http.StatusText(statusCode), err)
=======
	w.Write([]byte(statusText(statusCode)))
	log.Debugf("'%d %s' caused by: %v", statusCode, statusText(statusCode), err)
}

func statusText(statusCode int) string {
	if statusCode == StatusClientClosedRequest {
		return StatusClientClosedRequestText
	}
	return http.StatusText(statusCode)
>>>>>>> 27e4a8a2
}

// ErrorHandlerFunc error handler function type
type ErrorHandlerFunc func(http.ResponseWriter, *http.Request, error)

// ServeHTTP calls f(w, r).
func (f ErrorHandlerFunc) ServeHTTP(w http.ResponseWriter, r *http.Request, err error) {
	f(w, r, err)
}<|MERGE_RESOLUTION|>--- conflicted
+++ resolved
@@ -9,15 +9,12 @@
 	log "github.com/sirupsen/logrus"
 )
 
-<<<<<<< HEAD
-=======
 // StatusClientClosedRequest non-standard HTTP status code for client disconnection
 const StatusClientClosedRequest = 499
 
 // StatusClientClosedRequestText non-standard HTTP status for client disconnection
 const StatusClientClosedRequestText = "Client Closed Request"
 
->>>>>>> 27e4a8a2
 // ErrorHandler error handler
 type ErrorHandler interface {
 	ServeHTTP(w http.ResponseWriter, req *http.Request, err error)
@@ -45,10 +42,6 @@
 	}
 
 	w.WriteHeader(statusCode)
-<<<<<<< HEAD
-	w.Write([]byte(http.StatusText(statusCode)))
-	log.Debugf("'%d %s' caused by: %v", statusCode, http.StatusText(statusCode), err)
-=======
 	w.Write([]byte(statusText(statusCode)))
 	log.Debugf("'%d %s' caused by: %v", statusCode, statusText(statusCode), err)
 }
@@ -58,7 +51,6 @@
 		return StatusClientClosedRequestText
 	}
 	return http.StatusText(statusCode)
->>>>>>> 27e4a8a2
 }
 
 // ErrorHandlerFunc error handler function type
