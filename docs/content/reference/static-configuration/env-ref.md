--- conflicted
+++ resolved
@@ -189,12 +189,9 @@
 `TRAEFIK_ENTRYPOINTS_<NAME>_UDP_TIMEOUT`:  
 Timeout defines how long to wait on an idle session before releasing the related resources. (Default: ```3```)
 
-<<<<<<< HEAD
-=======
 `TRAEFIK_EXPERIMENTAL_HTTP3`:  
 Enable HTTP3. (Default: ```false```)
 
->>>>>>> 021f37ff
 `TRAEFIK_EXPERIMENTAL_KUBERNETESGATEWAY`:  
 Allow the Kubernetes gateway api provider usage. (Default: ```false```)
 
